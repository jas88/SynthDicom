--- conflicted
+++ resolved
@@ -11,12 +11,8 @@
 
 - Bump NunitXml.TestLogger from 3.0.91 to 3.0.97
 - Bump XunitXml.TestLogger from 3.0.62 to 3.0.66
-<<<<<<< HEAD
 - Bump YamlDotNet from 9.1.4 to 11.0.1
-=======
-- Bump YamlDotNet from 9.1.4 to 10.1.0
 - Bump Microsoft.NET.Test.Sdk from 16.9.1 to 16.9.4
->>>>>>> 74882718
 
 ## [0.0.9] - 2021-03-03
 
