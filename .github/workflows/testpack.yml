--- conflicted
+++ resolved
@@ -18,13 +18,8 @@
         run: sudo systemctl start mysql.service
       - name: Test
         run: |
-<<<<<<< HEAD
           dotnet test "./BadMedicine.Dicom.Tests/BadMedicine.Dicom.Tests.csproj" --nologo -c Release
-          curl -sL https://raw.githubusercontent.com/HicServices/DicomTypeTranslation/master/Templates/CT.it > ./CT.it
-=======
-          dotnet test "./BadMedicine.Dicom.Tests/BadMedicine.Dicom.Tests.csproj" -nologo -c Release
-          curl https://raw.githubusercontent.com/SMI/DicomTypeTranslation/master/Templates/CT.it > ./CT.it
->>>>>>> ce900d08
+          curl -sL https://raw.githubusercontent.com/SMI/DicomTypeTranslation/master/Templates/CT.it > ./CT.it
           cp BadDicom/BadDicom.template.yaml BadDicom.yaml
           dotnet run --project BadDicom/BadDicom.csproj -- ./ 50000 10 CT
           sed -i "s/Batches: 1/Batches: 5/g" ./BadDicom.yaml
