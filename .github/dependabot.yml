version: 2
updates:
- package-ecosystem: "github-actions"
  directory: "/"
  schedule:
    interval: weekly
  reviewers:
    - SMI/reviewers
- package-ecosystem: nuget
  directory: "/"
  schedule:
    interval: weekly
  open-pull-requests-limit: 99
<<<<<<< HEAD
=======
  target-branch: develop
>>>>>>> 05e16852
  reviewers:
    - SMI/reviewers<|MERGE_RESOLUTION|>--- conflicted
+++ resolved
@@ -11,9 +11,6 @@
   schedule:
     interval: weekly
   open-pull-requests-limit: 99
-<<<<<<< HEAD
-=======
   target-branch: develop
->>>>>>> 05e16852
   reviewers:
     - SMI/reviewers