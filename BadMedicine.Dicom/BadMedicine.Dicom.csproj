--- conflicted
+++ resolved
@@ -1,6 +1,5 @@
 <Project Sdk="Microsoft.NET.Sdk">
 
-<<<<<<< HEAD
 	<PropertyGroup>
 		<TargetFramework>net8.0</TargetFramework>
 		<GenerateAssemblyInfo>false</GenerateAssemblyInfo>
@@ -36,51 +35,4 @@
 	<ItemGroup>
 		<Compile Include="..\SharedAssemblyInfo.cs" Link="SharedAssemblyInfo.cs" />
 	</ItemGroup>
-=======
-  <PropertyGroup>
-    <TargetFramework>net6.0</TargetFramework>
-    <GenerateAssemblyInfo>false</GenerateAssemblyInfo>
-    <GenerateDocumentationFile>true</GenerateDocumentationFile>
-    <PublishRepositoryUrl>true</PublishRepositoryUrl>
-    <IncludeSymbols>true</IncludeSymbols>
-    <SymbolPackageFormat>snupkg</SymbolPackageFormat>
-    <PackageId>HIC.BadMedicine.Dicom</PackageId>
-    <Authors>Health Informatics Centre - University of Dundee</Authors>
-    <PackageDescription>Generate large volumes of complex (in terms of tags) DICOM images for integration/stress testing ETL and image management tools.  BadMedicine.Dicom generates DICOM images on demand based on an anonymous aggregate model of tag data found in Scottish medical imaging with a small memory footprint.</PackageDescription>
-    <PackageProjectUrl>https://github.com/SMI/BadMedicine.Dicom</PackageProjectUrl>
-    <PackageLicenseExpression>GPL-3.0-or-later</PackageLicenseExpression>
-    <Copyright>Copyright 2019</Copyright>
-    <PackageTags>DICOM,Test Data,Random,Synthetic Data,Health</PackageTags>
-    <Nullable>enable</Nullable>
-  </PropertyGroup>
-
-  <ItemGroup>
-    <PackageReference Include="fo-dicom" Version="5.1.1" />
-    <PackageReference Include="Microsoft.SourceLink.GitHub" Version="1.1.1" PrivateAssets="All" />
-  </ItemGroup>
-
-
-  <ItemGroup>
-    <None Remove="DicomDataGeneratorDescBodyPart.csv" />
-    <None Remove="DicomDataGeneratorModalities.csv" />
-    <None Remove="DicomDataGeneratorTags.csv" />
-  </ItemGroup>
-
-  <ItemGroup>
-    <Compile Include="..\SharedAssemblyInfo.cs" Link="SharedAssemblyInfo.cs" />
-  </ItemGroup>
-
-  <ItemGroup>
-    <EmbeddedResource Include="DicomDataGeneratorDescBodyPart.csv" />
-    <EmbeddedResource Include="DicomDataGeneratorModalities.csv" />
-    <EmbeddedResource Include="DicomDataGeneratorTags.csv" />
-  </ItemGroup>
-
-  <ItemGroup>
-    <PackageReference Include="HIC.BadMedicine" Version="1.1.2" />
-    <PackageReference Include="SixLabors.ImageSharp" Version="3.0.2" />
-    <PackageReference Include="SixLabors.ImageSharp.Drawing" Version="2.0.0" />
-  </ItemGroup>
-
->>>>>>> 05e16852
 </Project>