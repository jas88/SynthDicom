﻿<Project Sdk="Microsoft.NET.Sdk">
  <PropertyGroup>

    <TargetFramework>net6.0</TargetFramework>
    <AutoGenerateBindingRedirects>true</AutoGenerateBindingRedirects>
    <StartupObject></StartupObject>
    <ApplicationIcon />
    <OutputType>Exe</OutputType>
    <SatelliteResourceLanguages>en</SatelliteResourceLanguages>
    <StartupObject>BadDicom.Program</StartupObject>
    <GenerateAssemblyInfo>false</GenerateAssemblyInfo>
    <GenerateDocumentationFile>true</GenerateDocumentationFile>
    <PublishRepositoryUrl>true</PublishRepositoryUrl>
    <IncludeSymbols>true</IncludeSymbols>
    <SymbolPackageFormat>snupkg</SymbolPackageFormat>
  </PropertyGroup>

  <ItemGroup>
    <PackageReference Include="Microsoft.SourceLink.GitHub" Version="1.1.1" PrivateAssets="All" />
    <PackageReference Include="Microsoft.NETCore.App" Version="2.2.8" />
  </ItemGroup>

  <PropertyGroup Condition=" '$(Configuration)|$(Platform)' == 'Debug|AnyCPU' ">
  </PropertyGroup>
  <PropertyGroup Condition=" '$(Configuration)|$(Platform)' == 'Release|AnyCPU' ">
  </PropertyGroup>
  <PropertyGroup Condition="'$(Configuration)|$(Platform)' == 'Test|AnyCPU'">
    <DebugSymbols>true</DebugSymbols>
    <DefineConstants>DEBUG;TRACE</DefineConstants>
    <CodeAnalysisRuleSet>MinimumRecommendedRules.ruleset</CodeAnalysisRuleSet>
  </PropertyGroup>
  <ItemGroup>
    <None Remove="BadDicom.template.yaml" />
  </ItemGroup>
  <ItemGroup>
    <Compile Include="..\SharedAssemblyInfo.cs" Link="SharedAssemblyInfo.cs" />
  </ItemGroup>
  <ItemGroup>
    <Content Include="BadDicom.template.yaml">
      <CopyToOutputDirectory>PreserveNewest</CopyToOutputDirectory>
    </Content>
  </ItemGroup>
  <ItemGroup>
    <PackageReference Include="CommandLineParser" Version="2.9.1" />
<<<<<<< HEAD
    <PackageReference Include="HIC.DicomTypeTranslation" Version="4.0.2" />
    <PackageReference Include="YamlDotNet" Version="13.0.0" />
=======
    <PackageReference Include="HIC.DicomTypeTranslation" Version="4.0.3" />
    <PackageReference Include="YamlDotNet" Version="12.3.1" />
>>>>>>> 6895800b
  </ItemGroup>
  <ItemGroup>
    <Folder Include="Properties\" />
  </ItemGroup>
  <ItemGroup>
    <ProjectReference Include="..\BadMedicine.Dicom\BadMedicine.Dicom.csproj" />
  </ItemGroup>
</Project><|MERGE_RESOLUTION|>--- conflicted
+++ resolved
@@ -42,13 +42,8 @@
   </ItemGroup>
   <ItemGroup>
     <PackageReference Include="CommandLineParser" Version="2.9.1" />
-<<<<<<< HEAD
-    <PackageReference Include="HIC.DicomTypeTranslation" Version="4.0.2" />
+    <PackageReference Include="HIC.DicomTypeTranslation" Version="4.0.3" />
     <PackageReference Include="YamlDotNet" Version="13.0.0" />
-=======
-    <PackageReference Include="HIC.DicomTypeTranslation" Version="4.0.3" />
-    <PackageReference Include="YamlDotNet" Version="12.3.1" />
->>>>>>> 6895800b
   </ItemGroup>
   <ItemGroup>
     <Folder Include="Properties\" />
